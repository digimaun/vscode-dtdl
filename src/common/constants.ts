// Copyright (c) Microsoft Corporation. All rights reserved.
// Licensed under the MIT license.

/**
 * Common constants
 */
export class Constants {
  public static readonly CHANNEL_NAME = "DTDL";
  public static readonly UTF8 = "utf8";
  public static readonly EMPTY_STRING = "";
  public static readonly COMPLETION_TRIGGER = '"';
  public static readonly JSON_SPACE = 2;
<<<<<<< HEAD
=======
  public static readonly DEFAULT_RADIX = 10;
>>>>>>> 979fc8b6
  public static readonly DEFAULT_TIMER_MS = 1000;
  public static readonly RESOURCE_FOLDER = "resources";
  public static readonly TEMPLATE_FOLDER = "templates";
  public static readonly DEFINITION_FOLDER = "definitions";
  public static readonly SAMPLE_FILE_NAME = "sample";
  public static readonly GRAPH_FILE_NAME = "graph.json";

  public static readonly DEVICE_MODEL_COMPONENT = "Device Model";
  public static readonly MODEL_NAME_REGEX = /^[A-Za-z_][A-Za-z0-9_]*$/;
  public static readonly MODEL_NAME_REGEX_DESCRIPTION = "alphanumeric and underscore, not start with number";
  public static readonly MODEL_ID_PLACEHOLDER = "{modelId}";
  public static readonly MODEL_NAME_PLACEHOLDER = "{modelName}";

  public static readonly EXTENSION_ACTIVATED_MSG = "extensionActivated";
  public static readonly NOT_EMPTY_MSG = "could not be empty";

  public static readonly NSAT_SURVEY_URL = "https://aka.ms/vscode-iot-workbench-survey";
}<|MERGE_RESOLUTION|>--- conflicted
+++ resolved
@@ -10,10 +10,7 @@
   public static readonly EMPTY_STRING = "";
   public static readonly COMPLETION_TRIGGER = '"';
   public static readonly JSON_SPACE = 2;
-<<<<<<< HEAD
-=======
   public static readonly DEFAULT_RADIX = 10;
->>>>>>> 979fc8b6
   public static readonly DEFAULT_TIMER_MS = 1000;
   public static readonly RESOURCE_FOLDER = "resources";
   public static readonly TEMPLATE_FOLDER = "templates";
