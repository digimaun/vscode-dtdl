--- conflicted
+++ resolved
@@ -155,17 +155,24 @@
   }
 
   /**
-<<<<<<< HEAD
+   * get type of enum value
+   * @param valueSchema value schema
+   */
+  public static getTypeOfEnumValue(valueSchema: string): string {
+    const enumValueTypes: Set<string> = IntelliSenseUtility.graph.getEnumValueTypes();
+    if (!enumValueTypes.has(valueSchema)) {
+      return Constants.EMPTY_STRING;
+    }
+    const key: string = valueSchema.charAt(0).toUpperCase() + valueSchema.slice(1);
+    return Literal[key as keyof typeof Literal];
+  }
+
+  /**
    * resolve node name from dtmi id
    * @param id dtmi id
    */
   public static resolveNodeName(id: string): string {
-    const start: number = id.lastIndexOf(DigitalTwinConstants.DTMI_PATH_DELIMITER);
-    const end: number = id.lastIndexOf(DigitalTwinConstants.DTMI_VERSION_DELIMITER);
-    if (start !== -1 && end !== -1) {
-      return id.slice(start + 1, end);
-    }
-    return Constants.EMPTY_STRING;
+    return IntelliSenseUtility.graph.getNodeName(id);
   }
 
   /**
@@ -199,58 +206,6 @@
   }
 
   /**
-=======
-   * get type of enum value
-   * @param valueSchema value schema
-   */
-  public static getTypeOfEnumValue(valueSchema: string): string {
-    const enumValueTypes: Set<string> = IntelliSenseUtility.graph.getEnumValueTypes();
-    if (!enumValueTypes.has(valueSchema)) {
-      return Constants.EMPTY_STRING;
-    }
-    const key: string = valueSchema.charAt(0).toUpperCase() + valueSchema.slice(1);
-    return Literal[key as keyof typeof Literal];
-  }
-
-  /**
-   * resolve node name from dtmi id
-   * @param id dtmi id
-   */
-  public static resolveNodeName(id: string): string {
-    return IntelliSenseUtility.graph.getNodeName(id);
-  }
-
-  /**
-   * resolve type name
-   * @param type type of property node
-   */
-  public static resolveTypeName(type: string): string {
-    const classNode: ClassNode | undefined = IntelliSenseUtility.getClassNode(type);
-    if (classNode) {
-      return classNode.name;
-    }
-    // get XMLSchema name
-    const index: number = type.lastIndexOf(DigitalTwinConstants.SCHEMA_DELIMITER);
-    return index === -1 ? type : type.slice(index + 1);
-  }
-
-  /**
-   * check if document is a DigitalTwin file
-   * @param document text document
-   */
-  public static isDigitalTwinFile(document: vscode.TextDocument): boolean {
-    return document.languageId === DigitalTwinConstants.LANGUAGE_ID;
-  }
-
-  /**
-   * check if class node is a language string
-   * @param classNode class node
-   */
-  public static isLanguageString(classNode: ClassNode): boolean {
-    return classNode.id === Literal.LangString;
-  }
-
-  /**
    * check if json node is a container node
    * @param node json node
    */
@@ -259,7 +214,6 @@
   }
 
   /**
->>>>>>> 979fc8b6
    * parse the text, return DigitalTwin model content
    * @param text text
    */
@@ -359,11 +313,7 @@
       return Constants.EMPTY_STRING;
     }
 
-<<<<<<< HEAD
-    const outerPropertyPair: PropertyPair|undefined = IntelliSenseUtility.parseProperty(outerProperty);
-=======
     const outerPropertyPair: PropertyPair | undefined = IntelliSenseUtility.parseProperty(outerProperty);
->>>>>>> 979fc8b6
     return outerPropertyPair?.name.value || Constants.EMPTY_STRING;
   }
 
@@ -395,11 +345,7 @@
   private static resolveVersion(context: string): number {
     const groups: RegExpMatchArray | null = context.match(DigitalTwinConstants.CONTEXT_REGEX);
     if (groups && groups.length === 2) {
-<<<<<<< HEAD
-      return parseInt(groups[1], 10);
-=======
       return parseInt(groups[1], Constants.DEFAULT_RADIX);
->>>>>>> 979fc8b6
     }
     return 0;
   }
